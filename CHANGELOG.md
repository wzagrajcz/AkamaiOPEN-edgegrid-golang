# EDGEGRID GOLANG RELEASE NOTES

<<<<<<< HEAD
## 2.1.2 (TBD, 2021)
* PAPI - Fixed issue with version and rule comments being dropped
* PAPI - Fixed client side validation to allow certain PAPI errors to passthrough
=======
## 2.2.0 (Feb 24, 2021) APPSEC - Extended list of supported list endpoints from APPSEC API

#### BUG FIXES:
* PAPI
    * Fixed issue with version and rule comments being dropped
    * Fixed client side validation to allow certain PAPI errors to passthrough

#### FEATURES/ENHANCEMENTS:
* APPSEC
    * Custom Deny
    * SIEM Setting
    * Advanced Options Settings
    * API Match Target
    * API Request Constraint
    * Create/Delete/Rename Security Policy
    * Host Coverage / Edit Version Notes
    * All WAP Features / WAP Hostname Evaluation
    * Create Security Configuration
    * Rename Security Configuration Version
    * Delete Security Configuration Version
    * Clone Security Configuration
    * Import tool for adding existing resources to Terraform state (#207)
* DNS
    * Add support for HTTPS, SVCB records to ParseRData
>>>>>>> 316128e0

## 2.1.1 (Feb 3, 2021)
* PAPI - Fixed validation on empty rule behaviors causing some properties with nested behaviors to fail

## 2.1.0 (Jan 13, 2021)
* [IMPORTANT] IAM - New Identity and Access Management API Support

## 2.0.4 (Dec 23, 2020)
* APPSEC - Extended list of supported endpoints from APPSEC API:
  * DDoS Protection -- Rate Policy & Action
  * DDoS Protection -- Slowpost setting & Action
  * Application Layer Protection -- Rule Action, Exceptions & Conditions
  * Application Layer Protection -- Rule Evaluation Action, Exceptions & Conditions
  * Application Layer Protection -- Attack Group Action, Exceptions & Conditions
  * Application Layer Protection -- Rule Upgrade & Change Mode for Rule Eval
  * Reputation Profile & Action
  * Network Layer Control -- IP & GEO setting

## 2.0.3 (Dec 7, 2020)
* PAPI - Property hostname validation fix for missing hostnames.  
* PAPI - fix minor typo in rules error messages

## 2.0.2 (Nov 19, 2020)
* [IMPORTANT] APPSEC - Added Application Security API
* [ENHANCEMENT] DNS - Bulk Api endpoints added
* ALL - Re-enabled global account switch key support in edgerc files
* PAPI - Edgehostname IPV6 support fix.  Added enums with allowed values.
* PAPI - Edgehostname blank cname or egdehostname id fix
* PAPI - propertyversion blank etag field fix

## 2.0.1 (Oct 15, 2020)
* [IMPORTANT] Breaking changes from earlier clients. Project updated to use v2 directory structure.
* [ENHANCEMENT] PAPI - Api error return to the user when an activation or validation error occurs.
* [NOTE] Project re-organized to prepare for additional APIs to be included in future versions of this library.

## 1.0.0 (Oct 15, 2020)
* Official release for the EdgeGrid Golang library
* DNSv2 - Zone create signature to pass blank instead of nil
* PAPI - Return nil instead of error if no cp code was found
* GTM - Datacenter API requires blank instead of nil 

## 0.9.18 (Jul 13, 2020)
* [AT-40][Add] Preliminary Logging CorrelationID

## 0.9.17 (Jun 9, 2020)
* Corrected AKAMAICDN target parsing
* Added endpoints for list zones, creating and updating multiple recordsets
* Refactored recordsets into separate source file

## 0.9.16 (May 29, 2020)
* Client-v1, Papi-v1 Updates
* Add lock around http request creation. 
* papi - add logging to papi endpoints.

## 0.9.15 (May 15, 2020)
* DNSv2 - Added CERT, TSLA Record parsing. Removed MX Record parsing

## 0.9.14 (May 12, 2020)
* DNSv2 - Enhance RecordError functions

## 0.9.13 (Apr 26, 2020)
* DNSv2 - filterZoneCreate check upper case Type

## 0.9.12 (Apr 21, 2020)
* DNSv2 - Added optional arg to bypass dns record lock for create, update and delete functions. default preserves prior behavior

## 0.9.11 (Apr 13 , 2020)
* DNSv2 Updates
  * Add additional fields, including TSIG, to zone
  * Support alias zone types
  * Add utility functions for Rdata parsing and process.
  * Add GetRecord, GetRecordSet functions
  * Add additional Recordset metadata
* Add http request/response logging

## 0.9.10 (Mar 5, 2020)
* Add support for caching Edgehostnames and Products
* Support for cache in papi library for edgehostnames and products to minimize round trips to fetch repeated common data to avoid
  WAF deny rule IPBLOCK-BURST4-54013 issue

## 0.9.9 (Feb 29, 2020)
* Add support for caching Contract, Groups, and Cp Codes
* cache to minimize round trips on repeated common data fetches to avoid
  WAF deny rule IPBLOCK-BURST4-54013 issue

## 0.9.0 (Aug 6, 2019)
* Added support for GTM<|MERGE_RESOLUTION|>--- conflicted
+++ resolved
@@ -1,10 +1,5 @@
 # EDGEGRID GOLANG RELEASE NOTES
 
-<<<<<<< HEAD
-## 2.1.2 (TBD, 2021)
-* PAPI - Fixed issue with version and rule comments being dropped
-* PAPI - Fixed client side validation to allow certain PAPI errors to passthrough
-=======
 ## 2.2.0 (Feb 24, 2021) APPSEC - Extended list of supported list endpoints from APPSEC API
 
 #### BUG FIXES:
@@ -29,7 +24,6 @@
     * Import tool for adding existing resources to Terraform state (#207)
 * DNS
     * Add support for HTTPS, SVCB records to ParseRData
->>>>>>> 316128e0
 
 ## 2.1.1 (Feb 3, 2021)
 * PAPI - Fixed validation on empty rule behaviors causing some properties with nested behaviors to fail
