--- conflicted
+++ resolved
@@ -15,50 +15,12 @@
 type (
 	// PAPI is the papi api interface
 	PAPI interface {
-<<<<<<< HEAD
-		// GetGroups provides a read-only list of groups, which may contain properties.
-		// See: https://developer.akamai.com/api/core_features/property_manager/v1.html#getgroups
-		GetGroups(context.Context) (*GetGroupsResponse, error)
-
-		// GetContract provides a read-only list of contract names and identifiers
-		// See: https://developer.akamai.com/api/core_features/property_manager/v1.html#getcontracts
-		GetContracts(context.Context) (*GetContractsResponse, error)
-
-		// CreateActivation creates a new activation or deactivation request
-		// See: https://developer.akamai.com/api/core_features/property_manager/v1.html#postpropertyactivations
-		CreateActivation(context.Context, CreateActivationRequest) (*CreateActivationResponse, error)
-
-		// GetActivation gets details about an activation
-		// See: https://developer.akamai.com/api/core_features/property_manager/v1.html#getpropertyactivation
-		GetActivation(context.Context, GetActivationRequest) (*GetActivationResponse, error)
-
-		// CancelActivation allows for canceling an activation while it is still PENDING
-		// See: https://developer.akamai.com/api/core_features/property_manager/v1.html#deletepropertyactivation
-		CancelActivation(context.Context, CancelActivationRequest) (*CancelActivationResponse, error)
-
-		// GetCPCodes lists all available CP codes
-		// See: https://developer.akamai.com/api/core_features/property_manager/v1.html#getcpcodes
-		GetCPCodes(context.Context, GetCPCodesRequest) (*GetCPCodesResponse, error)
-
-		// GetCPCode gets CP code with provided ID
-		// See: https://developer.akamai.com/api/core_features/property_manager/v1.html#getcpcode
-		GetCPCode(context.Context, GetCPCodeRequest) (*GetCPCodesResponse, error)
-
-		// CreateCPCode creates a new CP code
-		// See: https://developer.akamai.com/api/core_features/property_manager/v1.html#postcpcodes
-		CreateCPCode(context.Context, CreateCPCodeRequest) (*CreateCPCodeResponse, error)
-
-		// GetProperties operation lists properties available for the current contract and group.
-		// See: https://developer.akamai.com/api/core_features/property_manager/v1.html#getproperties
-		GetProperties(context.Context, GetPropertiesRequest) (*GetPropertiesResponse, error)
-=======
 		Groups
 		Contracts
 		Activations
 		CPCodes
 		PropertyVersions
 		EdgeHostnames
->>>>>>> 387f4a75
 	}
 
 	papi struct {
