--- conflicted
+++ resolved
@@ -22,12 +22,9 @@
 		Properties
 		PropertyVersions
 		EdgeHostnames
-<<<<<<< HEAD
 		PropertyVersionHostnames
-=======
 		ClientSettings
 		PropertyRules
->>>>>>> 0757c66f
 	}
 
 	papi struct {
